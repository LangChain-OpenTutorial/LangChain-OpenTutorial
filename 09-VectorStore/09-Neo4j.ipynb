--- conflicted
+++ resolved
@@ -384,16 +384,10 @@
      "output_type": "stream",
      "text": [
       "Created index information\n",
-<<<<<<< HEAD
-      "('Index name: tutorial_index', 'Node label: tutorial_node', 'Similarity metric: COSINEEmbedding dimension: 1536', 'Embedding node property: embedding', 'Text node property: text')\n",
-      "Index creation was successful\n",
-      "['index_343aff4e', 'index_f7700477', 'tutorial_index']\n"
-=======
       "('Index name: tutorial_index', 'Node label: tutorial_node', 'Similarity metric: COSINE', 'Embedding dimension: 1536', 'Embedding node property: embedding', 'Text node property: text')\n",
       "Index creation successful. Return Neo4jDBManager object.\n",
       "\n",
       "Indexes in database: ['index_343aff4e', 'index_f7700477', 'tutorial_index']\n"
->>>>>>> 5ba92124
      ]
     }
    ],
@@ -409,32 +403,18 @@
     "\n",
     "# create a new index\n",
     "try:\n",
-<<<<<<< HEAD
-    "    index = indexManger.create_index(\n",
-=======
     "    tutorial_index = indexManger.create_index(\n",
->>>>>>> 5ba92124
     "        embeddings, index_name=index_name, metric=\"cosine\", node_label=node_label\n",
     "    )\n",
     "except Exception as e:\n",
     "    print(\"Index creation failed due to\")\n",
     "    print(type(e))\n",
     "    print(str(e))\n",
-<<<<<<< HEAD
-    "\n",
-    "else:\n",
-    "    print(\"Index creation was successful\")\n",
-    "\n",
-    "# check name list of indexes\n",
-    "names = indexManger.list_indexes()\n",
-    "print(names)"
-=======
     "\n",
     "# check name list of indexes\n",
     "names = indexManger.list_indexes()\n",
     "print()\n",
     "print(f\"Indexes in database: {names}\")"
->>>>>>> 5ba92124
    ]
   },
   {
@@ -470,12 +450,8 @@
       "Indexes in database: ['index_343aff4e', 'index_f7700477']\n",
       "\n",
       "Created index information\n",
-<<<<<<< HEAD
-      "('Index name: tutorial_index', 'Node label: tutorial_node', 'Similarity metric: COSINEEmbedding dimension: 1536', 'Embedding node property: embedding', 'Text node property: text')\n"
-=======
       "('Index name: tutorial_index', 'Node label: tutorial_node', 'Similarity metric: COSINE', 'Embedding dimension: 1536', 'Embedding node property: embedding', 'Text node property: text')\n",
       "Index creation successful. Return Neo4jDBManager object.\n"
->>>>>>> 5ba92124
      ]
     }
    ],
@@ -487,18 +463,11 @@
     "names = indexManger.list_indexes()\n",
     "if \"tutorial_index\" not in names:\n",
     "    print(\"Index deleted succesfully \")\n",
-<<<<<<< HEAD
-    "    print(names)\n",
-    "\n",
-    "# recreate the tutorial_index\n",
-    "index = indexManger.create_index(\n",
-=======
     "    print(f\"Indexes in database: {names}\")\n",
     "    print()\n",
     "\n",
     "# recreate the tutorial_index\n",
     "tutorial_index = indexManger.create_index(\n",
->>>>>>> 5ba92124
     "    embedding=embeddings, index_name=\"tutorial_index\", node_label=\"tutorial_node\"\n",
     ")"
    ]
@@ -545,22 +514,14 @@
      "output_type": "stream",
      "text": [
       "Created index information\n",
-<<<<<<< HEAD
-      "('Index name: tutorial_index_2', 'Node label: tutorial_node_2', 'Similarity metric: COSINEEmbedding dimension: 3072', 'Embedding node property: embedding', 'Text node property: text')\n"
-=======
       "('Index name: tutorial_index_2', 'Node label: tutorial_node_2', 'Similarity metric: COSINE', 'Embedding dimension: 3072', 'Embedding node property: embedding', 'Text node property: text')\n",
       "Index creation successful. Return Neo4jDBManager object.\n"
->>>>>>> 5ba92124
      ]
     }
    ],
    "source": [
     "# create new index\n",
-<<<<<<< HEAD
-    "index2 = indexManger.create_index(\n",
-=======
     "tutorial_index_2 = indexManger.create_index(\n",
->>>>>>> 5ba92124
     "    embedding=embeddings_large,\n",
     "    index_name=\"tutorial_index_2\",\n",
     "    metric=\"cosine\",\n",
@@ -724,13 +685,9 @@
     "### Connect to index\n",
     "To add, delete, search items, we need to initialize an object which connected to the index we operate on.\n",
     "\n",
-<<<<<<< HEAD
-    "We will connect to **tutorial_index** . Recall that we used basic ```OpenAIEmbedding``` as a embedding function, and thus we need to pass it when we initialize ```index_manager``` object."
-=======
     "We will connect to **tutorial_index** . Recall that we used basic ```OpenAIEmbedding``` as a embedding function, and thus we need to pass it when we initialize ```index_manager``` object.\n",
     "\n",
     "Remember that we also can get ```Neo4jDocumentManager``` object when we create an index, but this time we call it directly to get an ```Neo4jDocumentManager``` object."
->>>>>>> 5ba92124
    ]
   },
   {
@@ -796,8 +753,6 @@
     "# Get total number of documents\n",
     "total_number = len(processed_docs)\n",
     "print(\"Number of documents:\", total_number)"
-<<<<<<< HEAD
-=======
    ]
   },
   {
@@ -887,7 +842,6 @@
     "We can get embedded vector values of each items by set ```include_embedding``` True.\n",
     "\n",
     "Also, by set ```meta_keys``` we can get metadatas that we wants. If not set, all metadats, except embedding, will return."
->>>>>>> 5ba92124
    ]
   },
   {
@@ -899,32 +853,18 @@
      "name": "stdout",
      "output_type": "stream",
      "text": [
-<<<<<<< HEAD
-      "CPU times: total: 4.36 s\n",
-      "Wall time: 9 s\n"
-=======
       "Number of items scrolled: 10\n",
       "{'id': '92eaae3a-ff0b-4a87-a823-1c512edbaf77', 'author': 'Saiot-Exupery', 'text': 'The Little Prince\\nWritten By Antoine de Saiot-Exupery (1900〜1944)', 'source': 'the_little_prince.txt', 'page': 1}\n"
->>>>>>> 5ba92124
-     ]
-    }
-   ],
-   "source": [
-<<<<<<< HEAD
-    "%%time\n",
-    "# upsert documents\n",
-    "upsert_result = index_manager.upsert(\n",
-    "    \n",
-    "    texts=texts[:total_number//2], metadatas=metadatas[:total_number//2], ids=uuids[:total_number//2]\n",
-    ")"
-=======
+     ]
+    }
+   ],
+   "source": [
     "# Do scroll without ids or filters\n",
     "result1 = tutorial_index.scroll()\n",
     "\n",
     "# print the number of items scrolled and first item that returned.\n",
     "print(f\"Number of items scrolled: {len(result1)}\")\n",
     "print(result1[0])"
->>>>>>> 5ba92124
    ]
   },
   {
@@ -933,13 +873,6 @@
    "metadata": {},
    "outputs": [
     {
-<<<<<<< HEAD
-     "name": "stdout",
-     "output_type": "stream",
-     "text": [
-      "CPU times: total: 4.69 s\n",
-      "Wall time: 5.54 s\n"
-=======
      "name": "stdout",
      "output_type": "stream",
      "text": [
@@ -973,22 +906,10 @@
       "{'id': '92eaae3a-ff0b-4a87-a823-1c512edbaf77', 'author': 'Saiot-Exupery', 'text': 'The Little Prince\\nWritten By Antoine de Saiot-Exupery (1900〜1944)', 'source': 'the_little_prince.txt', 'page': 1}\n",
       "{'id': '7bea13ca-a5f8-4e03-888e-24018d7e72b5', 'author': 'Saiot-Exupery', 'text': '[ Antoine de Saiot-Exupery ]', 'source': 'the_little_prince.txt', 'page': 2}\n",
       "{'id': '40a3d3b0-2052-42b6-b870-089d9519ef96', 'author': 'Saiot-Exupery', 'text': 'Over the past century, the thrill of flying has inspired some to perform remarkable feats of', 'source': 'the_little_prince.txt', 'page': 3}\n"
->>>>>>> 5ba92124
-     ]
-    }
-   ],
-   "source": [
-<<<<<<< HEAD
-    "%%time\n",
-    "# upsert documents parallel\n",
-    "upsert_parallel_result = index_manager.upsert_parallel(\n",
-    "    texts = texts[total_number//2 :],\n",
-    "    metadatas = metadatas[total_number//2:],\n",
-    "    ids = uuids[total_number//2:],\n",
-    "    batch_size=32,\n",
-    "    max_workers=8\n",
-    ")"
-=======
+     ]
+    }
+   ],
+   "source": [
     "# Do scroll with ids\n",
     "result3 = tutorial_index.scroll(ids=uuids[:3])\n",
     "\n",
@@ -996,44 +917,25 @@
     "print(f\"Number of items scrolled: {len(result3)}\")\n",
     "for r in result3:\n",
     "    print(r)"
->>>>>>> 5ba92124
-   ]
-  },
-  {
-   "cell_type": "code",
-<<<<<<< HEAD
-   "execution_count": 21,
-=======
+   ]
+  },
+  {
+   "cell_type": "code",
    "execution_count": 25,
->>>>>>> 5ba92124
-   "metadata": {},
-   "outputs": [
-    {
-     "name": "stdout",
-     "output_type": "stream",
-     "text": [
-<<<<<<< HEAD
-      "1359\n",
-      "Manual Ids == Output Ids: True\n"
-=======
+   "metadata": {},
+   "outputs": [
+    {
+     "name": "stdout",
+     "output_type": "stream",
+     "text": [
       "Number of items scrolled: 3\n",
       "{'page': 1}\n",
       "{'page': 2}\n",
       "{'page': 3}\n"
->>>>>>> 5ba92124
-     ]
-    }
-   ],
-   "source": [
-<<<<<<< HEAD
-    "result = upsert_result + upsert_parallel_result\n",
-    "\n",
-    "# check number of ids upserted\n",
-    "print(len(result))\n",
-    "\n",
-    "# check manual ids are the same as output ids\n",
-    "print(\"Manual Ids == Output Ids:\", sorted(result) == sorted(uuids))"
-=======
+     ]
+    }
+   ],
+   "source": [
     "# Do scroll with selected meta keys and only 3 items.\n",
     "result4 = tutorial_index.scroll(meta_keys=[\"page\"], k=3)\n",
     "\n",
@@ -1041,7 +943,6 @@
     "print(f\"Number of items scrolled: {len(result4)}\")\n",
     "for r in result4:\n",
     "    print(r)"
->>>>>>> 5ba92124
    ]
   },
   {
@@ -1053,11 +954,6 @@
     "### Delete items from vector store\n",
     "\n",
     "We can delete nodes by filter or ids with `delete_node` method.\n",
-<<<<<<< HEAD
-    "\n",
-    "\n",
-    "For example, we will delete **the first page**, that is `page` 1, of the little prince, and try to scroll it."
-=======
     "\n",
     "\n",
     "For example, we will delete **the first page**, that is `page` 1, of the little prince, and try to scroll it."
@@ -1085,47 +981,26 @@
     "# call delete_node method\n",
     "result = tutorial_index.delete(filters=filters)\n",
     "print(result)"
->>>>>>> 5ba92124
-   ]
-  },
-  {
-   "cell_type": "code",
-<<<<<<< HEAD
-   "execution_count": 22,
-   "metadata": {
-    "id": "OWmeKCqLo3ht"
-   },
-=======
+   ]
+  },
+  {
+   "cell_type": "code",
    "execution_count": 27,
    "metadata": {},
->>>>>>> 5ba92124
-   "outputs": [
-    {
-     "name": "stdout",
-     "output_type": "stream",
-     "text": [
-<<<<<<< HEAD
-      "True\n"
-=======
+   "outputs": [
+    {
+     "name": "stdout",
+     "output_type": "stream",
+     "text": [
       "0\n"
->>>>>>> 5ba92124
-     ]
-    }
-   ],
-   "source": [
-<<<<<<< HEAD
-    "# define filter\n",
-    "filters = {\"page\": 1, \"author\": \"Saiot-Exupery\"}\n",
-    "\n",
-    "# call delete_node method\n",
-    "result = index_manager.delete(filters=filters)\n",
-    "print(result)"
-=======
+     ]
+    }
+   ],
+   "source": [
     "# Check if item is deleted\n",
     "result = tutorial_index.scroll(filters={\"page\": 1, \"author\": \"Saiot-Exupery\"})\n",
     "\n",
     "print(len(result))"
->>>>>>> 5ba92124
    ]
   },
   {
@@ -1137,11 +1012,7 @@
   },
   {
    "cell_type": "code",
-<<<<<<< HEAD
-   "execution_count": 23,
-=======
    "execution_count": 28,
->>>>>>> 5ba92124
    "metadata": {},
    "outputs": [
     {
@@ -1155,12 +1026,6 @@
    "source": [
     "# delete item by ids\n",
     "ids = uuids[1:6]\n",
-<<<<<<< HEAD
-    "\n",
-    "# call delete_node method\n",
-    "result = index_manager.delete(ids=ids)\n",
-    "print(result)"
-=======
     "\n",
     "# call delete_node method\n",
     "result = tutorial_index.delete(ids=ids)\n",
@@ -1185,7 +1050,6 @@
     "result = tutorial_index.scroll(ids=uuids[1:6])\n",
     "\n",
     "print(len(result))"
->>>>>>> 5ba92124
    ]
   },
   {
@@ -1204,11 +1068,7 @@
   },
   {
    "cell_type": "code",
-<<<<<<< HEAD
-   "execution_count": 24,
-=======
    "execution_count": 30,
->>>>>>> 5ba92124
    "metadata": {},
    "outputs": [
     {
@@ -1216,23 +1076,14 @@
      "output_type": "stream",
      "text": [
       "RESULT BY RAW QUERY\n",
-<<<<<<< HEAD
-      "{'text': '\"My friend the fox--\" the little prince said to me.', 'metadata': {'id': 'd6d1c9c2-4983-484e-a7df-dc9a32eea0fa', 'author': 'Saiot-Exupery', 'source': 'the_little_prince.txt', 'page': 1087, 'embedding': None}, 'score': 0.947}\n",
-      "{'text': 'And the little prince asked himself:', 'metadata': {'id': 'c570c2ee-1fb7-41c8-aeb0-f887e4a463a2', 'author': 'Saiot-Exupery', 'source': 'the_little_prince.txt', 'page': 492, 'embedding': None}, 'score': 0.946}\n"
-=======
       "{'text': '\"My friend the fox--\" the little prince said to me.', 'metadata': {'id': 'adf282b0-3efc-418c-8f9d-a48ae8052ba8', 'author': 'Saiot-Exupery', 'source': 'the_little_prince.txt', 'page': 1087, 'embedding': None}, 'score': 0.947}\n",
       "{'text': 'And the little prince asked himself:', 'metadata': {'id': 'd058a8a1-6440-4dff-837b-75976b71dc76', 'author': 'Saiot-Exupery', 'source': 'the_little_prince.txt', 'page': 492, 'embedding': None}, 'score': 0.946}\n"
->>>>>>> 5ba92124
      ]
     }
    ],
    "source": [
     "# do search. top_k is the number of documents in the result\n",
-<<<<<<< HEAD
-    "res_with_text = index_manager.search(\n",
-=======
     "res_with_text = tutorial_index.search(\n",
->>>>>>> 5ba92124
     "    query=\"Does the little prince have a friend?\", top_k=5\n",
     ")\n",
     "\n",

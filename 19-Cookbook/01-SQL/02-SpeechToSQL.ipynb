--- conflicted
+++ resolved
@@ -1,5 +1,4 @@
 {
-<<<<<<< HEAD
   "cells": [
     {
       "cell_type": "markdown",
@@ -795,7 +794,10 @@
       "nbconvert_exporter": "python",
       "pygments_lexer": "ipython3",
       "version": "3.8.18"
-=======
+    }
+  },
+  "nbformat": 4,
+  "nbformat_minor": 2
  "cells": [
   {
    "cell_type": "markdown",
@@ -1529,9 +1531,80 @@
       "\n",
       "Make sure to replace `customer_name` and `revenue` with the actual column names used in your database schema if they differ.\n"
      ]
->>>>>>> b29ac391
     }
-  },
-  "nbformat": 4,
-  "nbformat_minor": 2
+   ],
+   "source": [
+    "query_text = process_speech_to_sql(duration=10)  # 10 seconds recording"
+   ]
+  },
+  {
+   "cell_type": "markdown",
+   "metadata": {},
+   "source": [
+    "## Example Queries\n",
+    "\n",
+    "Here are some example queries you can try with the system:\n",
+    "\n",
+    "1. \"Show sales figures for the last quarter\"\n",
+    "2. \"Find top 10 customers by revenue\"\n",
+    "3. \"List all products with inventory below 100 units\"\n",
+    "4. \"Calculate total sales by region\"\n",
+    "5. \"Get employee performance metrics for 2023\"\n",
+    "\n",
+    "These queries demonstrate the range of SQL operations our system can handle."
+   ]
+  },
+  {
+   "cell_type": "markdown",
+   "metadata": {},
+   "source": [
+    "## Advanced Usage and Troubleshooting\n",
+    "\n",
+    "### Common Issues and Solutions\n",
+    "\n",
+    "1. **No audio device found**\n",
+    "   - Check if your microphone is properly connected\n",
+    "   - Try unplugging and reconnecting your microphone\n",
+    "   - Verify microphone permissions in your OS settings\n",
+    "\n",
+    "2. **Poor recognition accuracy**\n",
+    "   - Speak clearly and at a moderate pace\n",
+    "   - Minimize background noise\n",
+    "   - Keep the microphone at an appropriate distance\n",
+    "\n",
+    "3. **Device initialization errors**\n",
+    "   - Try selecting a different audio device\n",
+    "   - Restart your Python kernel\n",
+    "   - Check if another application is using the microphone"
+   ]
+  },
+  {
+   "cell_type": "markdown",
+   "metadata": {},
+   "source": [
+    "----"
+   ]
+  }
+ ],
+ "metadata": {
+  "kernelspec": {
+   "display_name": "langchain-tutorial",
+   "language": "python",
+   "name": "langchain-tutorial"
+  },
+  "language_info": {
+   "codemirror_mode": {
+    "name": "ipython",
+    "version": 3
+   },
+   "file_extension": ".py",
+   "mimetype": "text/x-python",
+   "name": "python",
+   "nbconvert_exporter": "python",
+   "pygments_lexer": "ipython3",
+   "version": "3.11.9"
+  }
+ },
+ "nbformat": 4,
+ "nbformat_minor": 4
 }